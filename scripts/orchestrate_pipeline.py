#!/usr/bin/env python3
"""
Comprehensive orchestration script for PICES FGDC to Zenodo migration pipeline.

This script runs the complete migration pipeline in logical order:
1. Transform FGDC XML files to Zenodo JSON
2. Validate transformed JSON for schema compliance
3. Pre-Upload Duplicate Check - Check for existing records on Zenodo
4. Upload to Zenodo (sandbox or production) - only safe-to-upload files
5. Post-upload duplicate verification against Zenodo
6. Generate audit reports and metrics
7. Verify uploads and data integrity
8. Generate comprehensive reports

Usage:
    python scripts/orchestrate_pipeline.py [options]

Options:
    --sandbox          Use Zenodo sandbox (default: True)
    --production       Use Zenodo production (overrides --sandbox)
    --interactive      Interactive mode: pause between major steps (default: False)
    --batch-size N     Upload batch size (default: 100)
    --limit N          Limit number of files to process (for testing)
    --skip-transform   Skip transformation step (assume already done)
    --skip-upload      Skip upload step (assume already done)
    --skip-validation  Skip validation step
    --skip-duplicates  Skip duplicate checking
    --skip-audit       Skip audit and metrics generation
    --output-dir DIR   Output directory (default: output)
    --resume           Resume from last successful step
    --dry-run          Show what would be done without executing
    --debug            Debug mode: verbose output, test with minimal data, validate all steps
"""

import os
import sys
import argparse
import json
import time
import subprocess
from datetime import datetime
from pathlib import Path
from typing import Dict, List, Optional, Any
from zipfile import ZipFile, ZIP_DEFLATED

# Add scripts directory to path
sys.path.append(os.path.dirname(os.path.abspath(__file__)))

from logger import get_logger
from path_config import OutputPaths, default_log_dir


class PipelineOrchestrator:
    """Orchestrates the complete FGDC to Zenodo migration pipeline."""
    
    def __init__(self, args):
        self.args = args
        self.logger = get_logger()
        self.paths = OutputPaths(args.output_dir)
        self.start_time = datetime.now()
        # Normalise duplicate configuration defaults
        self.duplicates_hours_back = max(1, getattr(args, 'duplicates_hours_back', 6))
        self.duplicates_cache_ttl = max(1, getattr(args, 'duplicates_cache_ttl', 15))
        
        self.pipeline_state = {
            'start_time': self.start_time.isoformat(),
            'steps_completed': [],
            'current_step': None,
            'errors': [],
            'warnings': [],
            'config': {
                'sandbox': args.sandbox,
                'production': args.production,
                'interactive': args.interactive,
                'batch_size': args.batch_size,
                'limit': args.limit,
                'output_dir': args.output_dir,
                'debug': getattr(args, 'debug', False),
<<<<<<< HEAD
                'publish_on_upload': getattr(args, 'publish_on_upload', False),
                'duplicates_hours_back': self.duplicates_hours_back,
                'duplicates_cache_ttl': self.duplicates_cache_ttl
=======
                'replace_duplicates': getattr(args, 'replace_duplicates', False),
                'post_upload_dedupe': getattr(args, 'post_upload_dedupe', False),
>>>>>>> 0cce51c4
            }
        }
        
        # Determine environment
        self.environment = "production" if args.production else "sandbox"
        self.pipeline_state['config']['environment'] = self.environment
        
        # Create state file path
        self.state_file = self.paths.pipeline_state_path(self.environment)
        
        # Load existing state if resuming
        if args.resume and os.path.exists(self.state_file):
            self._load_state()
    
    def _load_state(self):
        """Load pipeline state from file."""
        try:
            with open(self.state_file, 'r') as f:
                saved_state = json.load(f)
                self.pipeline_state.update(saved_state)
                self.logger.log_info(f"Resumed pipeline from state file: {self.state_file}")
                print(f"🔄 Resumed pipeline from previous run")
        except Exception as e:
            self.logger.log_error(
                "orchestrate",
                "load_state",
                "load_failed",
                str(e),
                "Pipeline state file parsed successfully",
                f"State file path: {self.state_file}",
                "Validate JSON structure or remove the corrupt state file before resuming"
            )
            print(f"⚠️  Could not load state file: {e}")
    
    def _save_state(self):
        """Save current pipeline state to file."""
        try:
            os.makedirs(os.path.dirname(self.state_file), exist_ok=True)
            with open(self.state_file, 'w') as f:
                json.dump(self.pipeline_state, f, indent=2)
        except Exception as e:
            self.logger.log_error(
                "orchestrate",
                "save_state",
                "save_failed",
                str(e),
                "Pipeline state persisted to disk",
                f"State file path: {self.state_file}",
                "Check filesystem permissions and available disk space"
            )
    
    def _run_command(self, command: List[str], description: str, step_name: str) -> bool:
        """Run a command and handle errors."""
        print(f"\n🔄 {description}...")
        self.pipeline_state['current_step'] = step_name
        
        if self.args.dry_run:
            print(f"   [DRY RUN] Would execute: {' '.join(command)}")
            return True
        
        # Debug mode: show command and add verbose output
        if getattr(self.args, 'debug', False):
            print(f"   [DEBUG] Executing: {' '.join(command)}")
        
        try:
            result = subprocess.run(
                command, 
                capture_output=True, 
                text=True, 
                check=False  # Don't raise exception on non-zero exit
            )
            
            # Debug mode: show output
            if getattr(self.args, 'debug', False) and result.stdout:
                print(f"   [DEBUG] Output: {result.stdout[:500]}...")
            
            # Check if command succeeded
            if result.returncode == 0:
                print(f"✅ {description} completed successfully")
                self.pipeline_state['steps_completed'].append(step_name)
                self._save_state()
                return True
            else:
                # For validation steps, non-zero exit might be expected (validation issues found)
                if step_name == "validate":
                    print(f"⚠️  {description} completed with validation issues (exit code: {result.returncode})")
                    if result.stdout:
                        print(f"   Validation results: {result.stdout[:200]}...")
                    self.pipeline_state['steps_completed'].append(step_name)
                    self._save_state()
                    return True
                # For pre-upload duplicate check, non-zero exit means duplicates found (which is expected)
                elif step_name == "pre_upload_duplicate_check":
                    print(f"⚠️  {description} completed with duplicates found (exit code: {result.returncode})")
                    if result.stdout:
                        print(f"   Duplicate check results: {result.stdout[:200]}...")
                    self.pipeline_state['steps_completed'].append(step_name)
                    self._save_state()
                    return True
                else:
                    error_msg = f"Command failed with exit code {result.returncode}: {result.stderr}"
                    print(f"❌ {description} failed: {error_msg}")
                    
                    # Debug mode: show full error details
                    if getattr(self.args, 'debug', False):
                        print(f"   [DEBUG] Return code: {result.returncode}")
                        if result.stdout:
                            print(f"   [DEBUG] Stdout: {result.stdout}")
                        if result.stderr:
                            print(f"   [DEBUG] Stderr: {result.stderr}")
                    
                    self.pipeline_state['errors'].append({
                        'step': step_name,
                        'error': error_msg,
                        'timestamp': datetime.now().isoformat()
                    })
                    self.logger.log_error("orchestrate", step_name, "command_failed", error_msg, "Successful command execution", "Review command output and fix issues")
                    return False
            
        except Exception as e:
            error_msg = f"Command execution error: {str(e)}"
            print(f"❌ {description} failed: {error_msg}")
            
            # Debug mode: show full error details
            if getattr(self.args, 'debug', False):
                print(f"   [DEBUG] Exception: {e}")
            
            self.pipeline_state['errors'].append({
                'step': step_name,
                'error': error_msg,
                'timestamp': datetime.now().isoformat()
            })
            self.logger.log_error("orchestrate", step_name, "command_failed", error_msg, "Successful command execution", "Review command output and fix issues")
            return False
    
    def _interactive_pause(self, step_name: str, description: str):
        """Pause for user interaction if in interactive mode."""
        if self.args.interactive:
            print(f"\n⏸️  INTERACTIVE PAUSE: {description}")
            print(f"   Step: {step_name}")
            print(f"   Environment: {self.environment}")
            print(f"   Completed steps: {', '.join(self.pipeline_state['steps_completed'])}")
            
            # Check if we're in a non-interactive environment (like CI/CD)
            if not sys.stdin.isatty():
                print("   [AUTO] Non-interactive environment detected, continuing automatically...")
                return True
            
            try:
                while True:
                    response = input("\n   Continue? (y/n/s for skip): ").lower().strip()
                    if response in ['y', 'yes']:
                        break
                    elif response in ['n', 'no']:
                        print("🛑 Pipeline stopped by user")
                        sys.exit(0)
                    elif response in ['s', 'skip']:
                        print(f"⏭️  Skipping {step_name}")
                        self.pipeline_state['steps_completed'].append(f"{step_name}_skipped")
                        self._save_state()
                        return False  # Return False to indicate step was skipped
                    else:
                        print("   Please enter 'y' (yes), 'n' (no), or 's' (skip)")
            except (EOFError, KeyboardInterrupt):
                print("\n   [AUTO] Input interrupted, continuing automatically...")
                return True
        
        return True
    
    def _check_prerequisites(self) -> bool:
        """Check prerequisites before starting pipeline."""
        print("🔍 Checking prerequisites...")
        
        # Check if .env file exists
        if not os.path.exists('.env'):
            print("❌ .env file not found. Please create it with your Zenodo API tokens.")
            if getattr(self.args, 'debug', False):
                print("   [DEBUG] Creating sample .env file for testing...")
                with open('.env', 'w') as f:
                    f.write("# Sample .env file for testing\n")
                    f.write("ZENODO_SANDBOX_TOKEN=your_sandbox_token_here\n")
                    f.write("ZENODO_PRODUCTION_TOKEN=your_production_token_here\n")
                print("   [DEBUG] Sample .env file created. Please add your actual tokens.")
            return False
        
        # Check if FGDC directory exists
        if not os.path.exists('FGDC'):
            print("❌ FGDC directory not found. Please ensure FGDC XML files are in the FGDC/ directory.")
            if getattr(self.args, 'debug', False):
                print("   [DEBUG] FGDC directory missing - this will cause issues in transform step")
            return False
        
        # Check if output directory exists or can be created
        try:
            os.makedirs(self.args.output_dir, exist_ok=True)
            if getattr(self.args, 'debug', False):
                print(f"   [DEBUG] Output directory: {self.args.output_dir}")
        except Exception as e:
            print(f"❌ Cannot create output directory {self.args.output_dir}: {e}")
            return False
        
        # Check if virtual environment is activated
        if not hasattr(sys, 'real_prefix') and not (hasattr(sys, 'base_prefix') and sys.base_prefix != sys.prefix):
            print("⚠️  Virtual environment not detected. Consider activating venv.")
            if getattr(self.args, 'debug', False):
                print("   [DEBUG] Python path:", sys.prefix)
        
        # Check if required scripts exist and are executable
        required_scripts = [
            'scripts/batch_transform.py',
            'scripts/validate_zenodo.py',
            'scripts/pre_upload_duplicate_check.py',
            'scripts/batch_upload.py',
            'scripts/deduplicate_check.py',
            'scripts/upload_audit.py',
            'scripts/metrics_analysis.py',
            'scripts/enhanced_metrics.py',
            'scripts/verify_uploads.py'
        ]
        
        for script in required_scripts:
            if not os.path.exists(script):
                print(f"❌ Required script not found: {script}")
                return False
            if not os.access(script, os.R_OK):
                print(f"❌ Required script not readable: {script}")
                return False
            if getattr(self.args, 'debug', False):
                print(f"   [DEBUG] ✓ {script} exists and is readable")
        
        # Debug mode: additional checks
        if getattr(self.args, 'debug', False):
            print("   [DEBUG] Additional debug checks:")
            print(f"   [DEBUG] - Current working directory: {os.getcwd()}")
            print(f"   [DEBUG] - Python version: {sys.version}")
            print(f"   [DEBUG] - Environment: {self.environment}")
            print(f"   [DEBUG] - Batch size: {self.args.batch_size}")
            print(f"   [DEBUG] - Limit: {self.args.limit}")
            print(f"   [DEBUG] - Interactive: {self.args.interactive}")
            print(f"   [DEBUG] - Dry run: {self.args.dry_run}")
        
        print("✅ Prerequisites check passed")
        return True
    
    def step_transform(self) -> bool:
        """Step 1: Transform FGDC XML files to Zenodo JSON."""
        if self.args.skip_transform:
            print("⏭️  Skipping transformation step")
            return True
        
        if not self._interactive_pause("transform", "Transform FGDC XML files to Zenodo JSON"):
            return True
        
        # Check if transformations already exist
        zenodo_json_dir = self.paths.zenodo_json_dir
        if os.path.exists(zenodo_json_dir) and os.listdir(zenodo_json_dir):
            print(f"📁 Found existing transformed files in {zenodo_json_dir}")
            if self.args.interactive:
                response = input("   Transform anyway? (y/n): ").lower().strip()
                if response not in ['y', 'yes']:
                    print("⏭️  Skipping transformation step")
                    self.pipeline_state['steps_completed'].append('transform_skipped')
                    self._save_state()
                    return True
            else:
                print("   Proceeding with transformation (non-interactive mode)")
        
        command = [
            "python3", "scripts/batch_transform.py",
            "--input", "FGDC",
            "--output", self.args.output_dir
        ]
        
        if self.args.limit:
            command.extend(["--limit", str(self.args.limit)])
        
        return self._run_command(command, "Transforming FGDC XML files to Zenodo JSON", "transform")
    
    def step_validate(self) -> bool:
        """Step 2: Validate transformations."""
        if self.args.skip_validation:
            print("⏭️  Skipping validation step")
            return True
        
        if not self._interactive_pause("validate", "Validate transformed JSON files"):
            return True
        
        command = [
            "python3", "scripts/validate_zenodo.py",
            "--input", self.paths.zenodo_json_dir,
            "--output", self.paths.validation_report_path
        ]
        
        return self._run_command(command, "Validating transformed JSON files", "validate")
    
    def step_pre_upload_duplicate_check(self) -> bool:
        """Step 2: Check for duplicates on Zenodo before upload."""
        if not self._interactive_pause("pre_upload_duplicate_check", "Check for existing records on Zenodo"):
            return True
        
        command = [
            "python3", "scripts/pre_upload_duplicate_check.py",
            "--output-dir", self.args.output_dir,
        ]

        if self.args.production:
            command.append("--production")
        else:
            command.append("--sandbox")

        if getattr(self.args, 'replace_duplicates', False) and not self.args.production:
            command.append("--allow-replacements")

        if self.args.limit:
            command.extend(["--limit", str(self.args.limit)])

        return self._run_command(command, "Checking for existing records on Zenodo", "pre_upload_duplicate_check")
    
    def step_upload(self) -> bool:
        """Step 3: Upload files to Zenodo."""
        if self.args.skip_upload:
            print("⏭️  Skipping upload step")
            return True
        
        if not self._interactive_pause("upload", f"Upload files to Zenodo {self.environment}"):
            return True
        
        command = [
            "python3", "scripts/batch_upload.py",
            "--batch-size", str(self.args.batch_size),
            "--output-dir", self.args.output_dir
        ]
        
        if self.args.production:
            command.append("--production")
        else:
            command.append("--sandbox")

        if getattr(self.args, 'publish_on_upload', False):
            command.append("--publish-on-upload")

        if self.args.limit:
            command.extend(["--limit", str(self.args.limit)])

        if self.args.interactive:
            command.append("--interactive")

        if getattr(self.args, 'replace_duplicates', False) and not self.args.production:
            command.append("--replace-duplicates")

        return self._run_command(command, f"Uploading files to Zenodo {self.environment}", "upload")

    def step_check_duplicates(self) -> bool:
        """Step 5: Check for duplicates."""
        if self.args.skip_duplicates or not getattr(self.args, 'post_upload_dedupe', False):
            print("⏭️  Skipping duplicate check step")
            return True
        
        if not self._interactive_pause("duplicates", "Check for duplicate records"):
            return True
        
        command = [
            "python3", "scripts/deduplicate_check.py",
            "--output-dir", self.args.output_dir,
            "--hours-back", str(self.duplicates_hours_back),
            "--cache-ttl", str(self.duplicates_cache_ttl)
        ]
        
        if self.args.production:
            command.append("--production")
        else:
            command.append("--sandbox")
        
        return self._run_command(command, "Checking for duplicate records", "duplicates")
    
    def step_audit(self) -> bool:
        """Step 4: Generate audit reports and metrics."""
        if self.args.skip_audit:
            print("⏭️  Skipping audit step")
            return True
        
        if not self._interactive_pause("audit", "Generate audit reports and metrics"):
            return True
        
        # Run upload audit
        audit_command = [
            "python3", "scripts/upload_audit.py",
            "--output-dir", self.args.output_dir
        ]

        if not self._run_command(audit_command, "Generating upload audit report", "audit_upload"):
            return False
        
        # Run metrics analysis
        metrics_command = [
            "python3", "scripts/metrics_analysis.py",
            "--output-dir", self.args.output_dir,
            "--save-report"
        ]
        
        if not self._run_command(metrics_command, "Generating metrics analysis", "audit_metrics"):
            return False
        
        # Run enhanced metrics
        enhanced_command = [
            "python3", "scripts/enhanced_metrics.py",
            "--input", self.paths.zenodo_json_dir,
            "--output", self.paths.enhanced_metrics_path(self.environment)
        ]
        
        return self._run_command(enhanced_command, "Generating enhanced metrics", "audit_enhanced")
    
    def step_verify(self) -> bool:
        """Step 5: Verify uploads and data integrity."""
        if self.args.skip_verify:
            print("⏭️  Skipping verification step")
            return True
        
        if not self._interactive_pause("verify", "Verify uploads and data integrity"):
            return True
        
        command = [
            "python3", "scripts/verify_uploads.py",
            "--output", self.args.output_dir,
            "--log-dir", "logs"
        ]
        
        if self.args.production:
            command.append("--production")
        else:
            command.append("--sandbox")
        
        return self._run_command(command, "Verifying uploads and data integrity", "verify")
    
    def step_generate_reports(self) -> bool:
        """Step 6: Generate comprehensive final reports."""
        if self.args.skip_reports:
            print("⏭️  Skipping final report generation")
            return True
        
        if not self._interactive_pause("reports", "Generate comprehensive final reports"):
            return True
        
        print("\n📊 Generating comprehensive final reports...")
        
        # Generate pipeline summary
        self._generate_pipeline_summary()
        
        # Generate field analysis summary if it doesn't exist
        field_analysis_path = self.paths.field_analysis_summary_path()
        if not os.path.exists(field_analysis_path):
            print("📋 Generating field analysis summary...")
            # This would typically call a field analysis script if it exists
        
        print("✅ Final reports generated")
        self.pipeline_state['steps_completed'].append("reports")
        self._save_state()
        return True
    
    def _generate_pipeline_summary(self):
        """Generate a comprehensive pipeline summary report."""
        end_time = datetime.now()
        duration = end_time - self.start_time
        
        summary = {
            'pipeline_summary': {
                'start_time': self.start_time.isoformat(),
                'end_time': end_time.isoformat(),
                'duration_seconds': duration.total_seconds(),
                'duration_human': str(duration),
                'environment': self.environment,
                'steps_completed': self.pipeline_state['steps_completed'],
                'errors': self.pipeline_state['errors'],
                'warnings': self.pipeline_state['warnings'],
                'configuration': self.pipeline_state['config']
            }
        }
        
        # Save summary
        summary_file = self.paths.pipeline_summary_path(self.environment)
        with open(summary_file, 'w') as f:
            json.dump(summary, f, indent=2)
        
        # Print summary to console
        print(f"\n{'='*80}")
        print(f"PIPELINE SUMMARY - {self.environment.upper()}")
        print(f"{'='*80}")
        print(f"Duration: {duration}")
        print(f"Environment: {self.environment}")
        print(f"Steps completed: {len(self.pipeline_state['steps_completed'])}")
        print(f"Errors: {len(self.pipeline_state['errors'])}")
        print(f"Warnings: {len(self.pipeline_state['warnings'])}")
        print(f"Summary saved to: {summary_file}")
        
        if self.pipeline_state['errors']:
            print(f"\n❌ ERRORS ENCOUNTERED:")
            for error in self.pipeline_state['errors']:
                print(f"   - {error['step']}: {error['error']}")
        
        if self.pipeline_state['warnings']:
            print(f"\n⚠️  WARNINGS:")
            for warning in self.pipeline_state['warnings']:
                print(f"   - {warning}")

    def _zip_directory(self, source_dir: str, destination_zip: str):
        """Create a zip archive of the provided directory."""
        if not os.path.exists(source_dir):
            raise FileNotFoundError(f"Source directory not found: {source_dir}")

        os.makedirs(os.path.dirname(destination_zip), exist_ok=True)
        with ZipFile(destination_zip, 'w', ZIP_DEFLATED) as zipf:
            for root, _, files in os.walk(source_dir):
                for filename in files:
                    filepath = os.path.join(root, filename)
                    arcname = os.path.relpath(filepath, source_dir)
                    zipf.write(filepath, arcname)

    def step_archive_data(self) -> bool:
        """Step: archive original FGDC and Zenodo JSON directories."""
        if not self._interactive_pause("archive", "Archive transformed outputs into zip bundles"):
            return True

        original_dir = self.paths.original_fgdc_dir
        zenodo_dir = self.paths.zenodo_json_dir
        archive_dir = self.paths.data_dir
        original_zip = os.path.join(archive_dir, "original_fgdc.zip")
        zenodo_zip = os.path.join(archive_dir, "zenodo_json.zip")

        try:
            print(f"📦 Creating archive: {original_zip}")
            self._zip_directory(original_dir, original_zip)
            print(f"📦 Creating archive: {zenodo_zip}")
            self._zip_directory(zenodo_dir, zenodo_zip)
            print("✅ Archives created successfully")
            self.pipeline_state['steps_completed'].append("archive_data")
            self._save_state()
            return True
        except Exception as exc:
            error_msg = f"Failed to archive data: {exc}"
            print(f"❌ {error_msg}")
            self.pipeline_state['errors'].append({
                'step': 'archive_data',
                'error': error_msg,
                'timestamp': datetime.now().isoformat()
            })
            self.logger.log_error(
                "orchestrate",
                "archive",
                "archive_failed",
                error_msg,
                "Data directories compressed successfully",
                "Ensure output/data is accessible and not locked",
            )
            return False
    
    def run_pipeline(self) -> bool:
        """Run the complete pipeline."""
        print(f"🚀 Starting PICES FGDC to Zenodo Migration Pipeline")
        print(f"   Environment: {self.environment}")
        print(f"   Interactive: {self.args.interactive}")
        print(f"   Batch size: {self.args.batch_size}")
        print(f"   Output directory: {self.args.output_dir}")
        if self.args.limit:
            print(f"   Limit: {self.args.limit} files")
        if getattr(self.args, 'replace_duplicates', False):
            print("   Duplicate replacements: ENABLED (sandbox only)")
        else:
            print("   Duplicate replacements: disabled")
        print(
            "   Post-upload deduplicate check: "
            + ("ENABLED" if getattr(self.args, 'post_upload_dedupe', False) else "skipped by default")
        )
        print(f"{'='*80}")
        
        # Check prerequisites
        if not self._check_prerequisites():
            return False
        
        # Run pipeline steps
        steps = [
            ("Transform", self.step_transform),
            ("Validate", self.step_validate),
            ("Pre-Upload Duplicate Check", self.step_pre_upload_duplicate_check),
            ("Upload", self.step_upload),
            ("Check Duplicates", self.step_check_duplicates),
            ("Audit", self.step_audit),
            ("Verify", self.step_verify),
            ("Archive Data", self.step_archive_data),
            ("Generate Reports", self.step_generate_reports)
        ]
        
        for step_name, step_func in steps:
            print(f"\n{'='*60}")
            print(f"STEP: {step_name}")
            print(f"{'='*60}")
            
            # Check if step was already completed or skipped
            if step_name.lower().replace(' ', '_') in [s.replace('_skipped', '') for s in self.pipeline_state['steps_completed']]:
                print(f"⏭️  Step {step_name} already completed or skipped")
                continue
            
            if not step_func():
                print(f"❌ Pipeline failed at step: {step_name}")
                return False
        
        print(f"\n🎉 Pipeline completed successfully!")
        return True


def main():
    """Main function with command line argument parsing."""
    parser = argparse.ArgumentParser(
        description="Comprehensive orchestration script for PICES FGDC to Zenodo migration pipeline",
        formatter_class=argparse.RawDescriptionHelpFormatter,
        epilog="""
Examples:
  # Run complete pipeline in sandbox (default)
  python scripts/orchestrate_pipeline.py

  # Run in production with interactive mode
  python scripts/orchestrate_pipeline.py --production --interactive

  # Test with limited files
  python scripts/orchestrate_pipeline.py --limit 10 --interactive

  # Resume from previous run
  python scripts/orchestrate_pipeline.py --resume

  # Dry run to see what would be executed
  python scripts/orchestrate_pipeline.py --dry-run

  # Debug mode for testing
  python scripts/orchestrate_pipeline.py --debug --limit 5 --interactive
        """
    )
    
    # Environment options
    parser.add_argument('--sandbox', action='store_true', default=True,
                       help='Use Zenodo sandbox (default: True)')
    parser.add_argument('--production', action='store_true',
                       help='Use Zenodo production (overrides --sandbox)')
    
    # Mode options
    parser.add_argument('--interactive', action='store_true',
                       help='Interactive mode: pause between major steps (default: False)')
    parser.add_argument('--dry-run', action='store_true',
                       help='Show what would be done without executing')
    parser.add_argument('--debug', action='store_true',
                       help='Debug mode: verbose output, test with minimal data, validate all steps')
    
    # Processing options
    parser.add_argument('--batch-size', type=int, default=100,
                       help='Upload batch size (default: 100)')
    parser.add_argument('--limit', type=int,
                       help='Limit number of files to process (for testing)')
    parser.add_argument('--output-dir', default='output',
                       help='Output directory (default: output)')
<<<<<<< HEAD
    parser.add_argument('--publish-on-upload', action='store_true',
                       help='Publish records immediately after successful uploads')
    
=======
    parser.add_argument('--replace-duplicates', action='store_true',
                       help='Sandbox only: replace duplicates using pre-upload replacement plan')

>>>>>>> 0cce51c4
    # Skip options
    parser.add_argument('--skip-transform', action='store_true',
                       help='Skip transformation step (assume already done)')
    parser.add_argument('--skip-upload', action='store_true',
                       help='Skip upload step (assume already done)')
    parser.add_argument('--skip-validation', action='store_true',
                       help='Skip validation step')
    parser.add_argument('--skip-duplicates', action='store_true',
                       help='Skip duplicate checking')
    parser.add_argument('--post-upload-dedupe', action='store_true',
                        help='Run the post-upload duplicate check step')
    parser.add_argument('--skip-audit', action='store_true',
                       help='Skip audit and metrics generation')
    parser.add_argument('--skip-verify', action='store_true',
                       help='Skip verification step')
    parser.add_argument('--skip-reports', action='store_true',
                       help='Skip final report generation')
    
    # Resume option
    parser.add_argument('--resume', action='store_true',
                       help='Resume from last successful step')
    
    # Duplicate check tuning
    parser.add_argument('--duplicates-hours-back', type=int, default=2,
                       help='Hours to look back when checking for duplicates after upload (default: 2)')
    parser.add_argument('--duplicates-cache-ttl', type=int, default=60,
                       help='Minutes to retain cached Zenodo deposition results (default: 60)')
    
    args = parser.parse_args()
    
    # Validate arguments
    if args.production and args.sandbox:
        print("❌ Cannot specify both --production and --sandbox")
        sys.exit(1)
    
    if args.batch_size <= 0:
        print("❌ Batch size must be positive")
        sys.exit(1)

    if args.limit and args.limit <= 0:
        print("❌ Limit must be positive")
        sys.exit(1)

    if args.replace_duplicates and args.production:
        print("❌ Duplicate replacement is restricted to sandbox runs. Remove --replace-duplicates for production uploads.")
        sys.exit(1)
    
    # Initialize logger early
    from logger import initialize_logger
    initialize_logger(default_log_dir("orchestrator"))
    
    # Debug mode adjustments
    if args.debug:
        print("🐛 DEBUG MODE ENABLED")
        print("   - Setting limit to 5 files for testing")
        print("   - Enabling interactive mode")
        print("   - Enabling verbose output")
        args.limit = 5
        args.interactive = True
        args.batch_size = 2  # Small batch size for testing
    
    # Create orchestrator and run pipeline
    orchestrator = PipelineOrchestrator(args)
    
    try:
        success = orchestrator.run_pipeline()
        sys.exit(0 if success else 1)
    except KeyboardInterrupt:
        print("\n🛑 Pipeline interrupted by user")
        orchestrator._save_state()
        sys.exit(1)
    except Exception as e:
        print(f"\n❌ Pipeline failed with unexpected error: {e}")
        orchestrator.logger.log_error("orchestrate", "main", "unexpected_error", str(e), "Successful execution", "Review error details and fix issues")
        sys.exit(1)


if __name__ == "__main__":
    main()<|MERGE_RESOLUTION|>--- conflicted
+++ resolved
@@ -76,14 +76,11 @@
                 'limit': args.limit,
                 'output_dir': args.output_dir,
                 'debug': getattr(args, 'debug', False),
-<<<<<<< HEAD
                 'publish_on_upload': getattr(args, 'publish_on_upload', False),
+                'replace_duplicates': getattr(args, 'replace_duplicates', False),
+                'post_upload_dedupe': getattr(args, 'post_upload_dedupe', False),
                 'duplicates_hours_back': self.duplicates_hours_back,
                 'duplicates_cache_ttl': self.duplicates_cache_ttl
-=======
-                'replace_duplicates': getattr(args, 'replace_duplicates', False),
-                'post_upload_dedupe': getattr(args, 'post_upload_dedupe', False),
->>>>>>> 0cce51c4
             }
         }
         
@@ -741,15 +738,10 @@
                        help='Limit number of files to process (for testing)')
     parser.add_argument('--output-dir', default='output',
                        help='Output directory (default: output)')
-<<<<<<< HEAD
     parser.add_argument('--publish-on-upload', action='store_true',
                        help='Publish records immediately after successful uploads')
-    
-=======
     parser.add_argument('--replace-duplicates', action='store_true',
                        help='Sandbox only: replace duplicates using pre-upload replacement plan')
-
->>>>>>> 0cce51c4
     # Skip options
     parser.add_argument('--skip-transform', action='store_true',
                        help='Skip transformation step (assume already done)')
